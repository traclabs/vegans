--- conflicted
+++ resolved
@@ -175,12 +175,9 @@
 ## TODO
 
 - GAN Implementations (sorted by priority)
-<<<<<<< HEAD
+  - KLGAN
   - ConditionalEBGAN
   - VAE
-=======
-  - KLGAN
->>>>>>> ad448d4c
   - VAEGAN
   - BicycleGAN
   - InfoGAN
